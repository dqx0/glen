name: Glen ID Platform CI/CD

on:
  push:
    branches: [main]
  pull_request:
    branches: [main]

env:
  DOCKER_HUB_USERNAME: ${{ secrets.DOCKER_HUB_USERNAME }}
  DOCKER_HUB_PASSWORD: ${{ secrets.DOCKER_HUB_PASSWORD }}
  GCP_PROJECT_ID: glen-465915
  GCP_REGION: asia-northeast1
  GKE_CLUSTER: glen-cluster
  GKE_ZONE: asia-northeast1-a
  IMAGE_TAG: ${{ github.sha }}-${{ github.run_number }}

jobs:
  test:
    runs-on: ubuntu-latest
    services:
      postgres:
        image: postgres:15-alpine
        env:
          POSTGRES_PASSWORD: postgres
          POSTGRES_DB: glen_test
        options: >-
          --health-cmd pg_isready
          --health-interval 10s
          --health-timeout 5s
          --health-retries 5
        ports:
          - 5432:5432
      
      redis:
        image: redis:7-alpine
        options: >-
          --health-cmd "redis-cli ping"
          --health-interval 10s
          --health-timeout 5s
          --health-retries 5
        ports:
          - 6379:6379

    steps:
      - name: Checkout code
        uses: actions/checkout@v4

      - name: Setup Go
        uses: actions/setup-go@v5
        with:
          go-version: '1.24.4'

      - name: Cache Go modules
        uses: actions/cache@v4
        with:
          path: |
            ~/.cache/go-build
            ~/go/pkg/mod
          key: ${{ runner.os }}-go-${{ hashFiles('**/go.sum') }}
          restore-keys: |
            ${{ runner.os }}-go-

      - name: Install dependencies
        run: |
          cd services/auth-service && go mod download
          cd ../user-service && go mod download
          cd ../social-service && go mod download
          cd ../api-gateway && go mod download
          cd ../../tools/migrator && go mod download

      - name: Run unit tests
        run: make test-unit
        env:
          DB_HOST: localhost
          DB_PORT: 5432
          DB_NAME: glen_test
          DB_USER: postgres
          DB_PASSWORD: postgres
          REDIS_HOST: localhost
          REDIS_PORT: 6379

      - name: Run integration tests
        run: make test-integration
        env:
          DB_HOST: localhost
          DB_PORT: 5432
          DB_NAME: glen_test
          DB_USER: postgres
          DB_PASSWORD: postgres
          REDIS_HOST: localhost
          REDIS_PORT: 6379

      - name: Generate test coverage
        run: make test-coverage

  build:
    needs: test
    runs-on: ubuntu-latest
    if: github.ref == 'refs/heads/main'
    
    steps:
      - name: Checkout code
        uses: actions/checkout@v4

      - name: Setup Go
        uses: actions/setup-go@v5
        with:
          go-version: '1.24.4'

      - name: Setup Node.js
        uses: actions/setup-node@v4
        with:
          node-version: '20'
          cache: 'npm'
          cache-dependency-path: frontend/package-lock.json

      - name: Build Go binaries
        run: make build

      - name: Build frontend
        run: make frontend-build

      - name: Login to Docker Hub
        uses: docker/login-action@v3
        with:
          username: ${{ env.DOCKER_HUB_USERNAME }}
          password: ${{ env.DOCKER_HUB_PASSWORD }}

      - name: Build and push Docker images
        run: |
          # Build images in parallel with unique tags
          (
            docker build -t $DOCKER_HUB_USERNAME/glen-auth-service:$IMAGE_TAG -f services/auth-service/Dockerfile services/auth-service &&
            docker tag $DOCKER_HUB_USERNAME/glen-auth-service:$IMAGE_TAG $DOCKER_HUB_USERNAME/glen-auth-service:latest &&
            docker push $DOCKER_HUB_USERNAME/glen-auth-service:$IMAGE_TAG &&
            docker push $DOCKER_HUB_USERNAME/glen-auth-service:latest &&
            echo "glen-auth-service:$IMAGE_TAG pushed successfully"
          ) &
          
          (
            docker build -t $DOCKER_HUB_USERNAME/glen-user-service:$IMAGE_TAG -f services/user-service/Dockerfile services/user-service &&
            docker tag $DOCKER_HUB_USERNAME/glen-user-service:$IMAGE_TAG $DOCKER_HUB_USERNAME/glen-user-service:latest &&
            docker push $DOCKER_HUB_USERNAME/glen-user-service:$IMAGE_TAG &&
            docker push $DOCKER_HUB_USERNAME/glen-user-service:latest &&
            echo "glen-user-service:$IMAGE_TAG pushed successfully"
          ) &
          
          (
            docker build -t $DOCKER_HUB_USERNAME/glen-social-service:$IMAGE_TAG -f services/social-service/Dockerfile services/social-service &&
            docker tag $DOCKER_HUB_USERNAME/glen-social-service:$IMAGE_TAG $DOCKER_HUB_USERNAME/glen-social-service:latest &&
            docker push $DOCKER_HUB_USERNAME/glen-social-service:$IMAGE_TAG &&
            docker push $DOCKER_HUB_USERNAME/glen-social-service:latest &&
            echo "glen-social-service:$IMAGE_TAG pushed successfully"
          ) &
          
          (
            docker build -t $DOCKER_HUB_USERNAME/glen-api-gateway:$IMAGE_TAG -f services/api-gateway/Dockerfile services/api-gateway &&
            docker tag $DOCKER_HUB_USERNAME/glen-api-gateway:$IMAGE_TAG $DOCKER_HUB_USERNAME/glen-api-gateway:latest &&
            docker push $DOCKER_HUB_USERNAME/glen-api-gateway:$IMAGE_TAG &&
            docker push $DOCKER_HUB_USERNAME/glen-api-gateway:latest &&
            echo "glen-api-gateway:$IMAGE_TAG pushed successfully"
          ) &
          
          (
            docker build -t $DOCKER_HUB_USERNAME/glen-frontend:$IMAGE_TAG -f frontend/Dockerfile frontend \
              --build-arg VITE_API_URL=https://api.glen.dqx0.com \
              --build-arg VITE_APP_NAME="Glen ID Platform" \
              --build-arg VITE_WEBAUTHN_ENABLED=true &&
            docker tag $DOCKER_HUB_USERNAME/glen-frontend:$IMAGE_TAG $DOCKER_HUB_USERNAME/glen-frontend:latest &&
            docker push $DOCKER_HUB_USERNAME/glen-frontend:$IMAGE_TAG &&
            docker push $DOCKER_HUB_USERNAME/glen-frontend:latest &&
            echo "glen-frontend:$IMAGE_TAG pushed successfully"
          ) &
          
          (
            docker build -t $DOCKER_HUB_USERNAME/glen-migrator:$IMAGE_TAG -f tools/migrator/Dockerfile tools/migrator &&
            docker tag $DOCKER_HUB_USERNAME/glen-migrator:$IMAGE_TAG $DOCKER_HUB_USERNAME/glen-migrator:latest &&
            docker push $DOCKER_HUB_USERNAME/glen-migrator:$IMAGE_TAG &&
            docker push $DOCKER_HUB_USERNAME/glen-migrator:latest &&
            echo "glen-migrator:$IMAGE_TAG pushed successfully"
          ) &
          
          # Wait for all background jobs to complete
          wait
          
          echo "All Docker images built and pushed with tag: $IMAGE_TAG"

  deploy:
    needs: [build]
    runs-on: ubuntu-latest
    if: github.ref == 'refs/heads/main'
    
    steps:
      - name: Checkout code
        uses: actions/checkout@v4

      - name: Authenticate to Google Cloud
        uses: google-github-actions/auth@v2
        with:
          credentials_json: ${{ secrets.GCP_SA_KEY }}

      - name: Set up Cloud SDK
        uses: google-github-actions/setup-gcloud@v2

      - name: Configure gcloud project
        run: gcloud config set project glen-465915

      - name: Install GKE auth plugin
        run: |
          gcloud components install gke-gcloud-auth-plugin
          export USE_GKE_GCLOUD_AUTH_PLUGIN=True

      - name: Get GKE credentials
        run: gcloud container clusters get-credentials glen-cluster --zone asia-northeast1-a --project glen-465915

      - name: Deploy to Kubernetes
        env:
          USE_GKE_GCLOUD_AUTH_PLUGIN: True
        run: |
          # Update image tags in deployment files for Docker Hub
          sed -i "s|dqx0/glen-auth-service:latest|$DOCKER_HUB_USERNAME/glen-auth-service:$IMAGE_TAG|g" infrastructure/k8s/auth-service-deployment.yaml
          sed -i "s|dqx0/glen-user-service:latest|$DOCKER_HUB_USERNAME/glen-user-service:$IMAGE_TAG|g" infrastructure/k8s/user-service-deployment.yaml
          sed -i "s|dqx0/glen-social-service:latest|$DOCKER_HUB_USERNAME/glen-social-service:$IMAGE_TAG|g" infrastructure/k8s/social-service-deployment.yaml
          sed -i "s|dqx0/glen-api-gateway:v1.0.1|$DOCKER_HUB_USERNAME/glen-api-gateway:$IMAGE_TAG|g" infrastructure/k8s/api-gateway-deployment.yaml
          sed -i "s|dqx0/glen-frontend:latest|$DOCKER_HUB_USERNAME/glen-frontend:$IMAGE_TAG|g" infrastructure/k8s/frontend-deployment.yaml

          # Generate ConfigMap with actual IPs from secrets
          cp infrastructure/k8s/configmap.template.yaml infrastructure/k8s/configmap.yaml
          sed -i "s|REPLACE_DB_HOST|${{ secrets.DB_HOST }}|g" infrastructure/k8s/configmap.yaml
          sed -i "s|REPLACE_REDIS_HOST|${{ secrets.REDIS_HOST }}|g" infrastructure/k8s/configmap.yaml

          # Apply Kubernetes manifests
          kubectl apply -f infrastructure/k8s/
          
          # Force rolling update to ensure new images are pulled
          echo "Forcing rolling update for all services with new image tag: $IMAGE_TAG"
          kubectl set image deployment/glen-auth-service auth-service=$DOCKER_HUB_USERNAME/glen-auth-service:$IMAGE_TAG -n glen-system
          kubectl set image deployment/glen-user-service user-service=$DOCKER_HUB_USERNAME/glen-user-service:$IMAGE_TAG -n glen-system
          kubectl set image deployment/glen-social-service social-service=$DOCKER_HUB_USERNAME/glen-social-service:$IMAGE_TAG -n glen-system
          kubectl set image deployment/glen-api-gateway api-gateway=$DOCKER_HUB_USERNAME/glen-api-gateway:$IMAGE_TAG -n glen-system
          kubectl set image deployment/glen-frontend frontend=$DOCKER_HUB_USERNAME/glen-frontend:$IMAGE_TAG -n glen-system
          
          # Clean up dynamically generated configmap
          rm -f infrastructure/k8s/configmap.yaml

      - name: Run database migrations
        run: |
<<<<<<< HEAD
          # Create database migration job using our custom migrator image
=======
          # Create ConfigMap from migration files
          kubectl create configmap glen-db-migrations \
            --from-file=tools/migrator/migrations/ \
            --namespace=glen-system \
            --dry-run=client -o yaml | kubectl apply -f -
          
          # Create database migration job
>>>>>>> 25f7b548
          JOB_NAME="glen-db-migrate-$(date +%s)"
          cat <<EOF | kubectl apply -f -
          apiVersion: batch/v1
          kind: Job
          metadata:
            name: $JOB_NAME
            namespace: glen-system
          spec:
            activeDeadlineSeconds: 600
<<<<<<< HEAD
            backoffLimit: 2
=======
            backoffLimit: 3
>>>>>>> 25f7b548
            template:
              spec:
                restartPolicy: OnFailure
                containers:
                - name: migrator
                  image: migrate/migrate:v4.16.2
                  command:
                  - /bin/sh
                  - -c
                  - |
                    echo "Starting database migration..."
                    echo "Job: $JOB_NAME"
                    echo "Time: \$(date)"
                    
                    # Install postgresql client for debugging
                    apk add --no-cache postgresql-client
                    
                    # Test database connection using psql first
                    RETRIES=0
                    MAX_RETRIES=10
                    until PGPASSWORD=\$DB_PASSWORD psql -h \$DB_HOST -U \$DB_USER -d \$DB_NAME -c "SELECT 1;" > /dev/null 2>&1; do
                      RETRIES=\$((RETRIES + 1))
                      if [ \$RETRIES -ge \$MAX_RETRIES ]; then
                        echo "Database connection failed after \$MAX_RETRIES attempts"
                        echo "Connection details: Host=\$DB_HOST, User=\$DB_USER, DB=\$DB_NAME"
                        exit 1
                      fi
                      echo "Database connection failed, retrying in 5 seconds... (\$RETRIES/\$MAX_RETRIES)"
                      sleep 5
                    done
                    echo "✓ Database connection successful"
                    
                    # List migration files
                    echo "Available migration files:"
                    ls -la /migrations/
                    
                    # Show migration file content
                    echo "Migration file content:"
                    for file in /migrations/*.sql; do
                        echo "=== \$file ==="
                        head -20 "\$file"
                        echo ""
                    done
                    
                    # Run migrations
                    echo "Running migrations..."
                    migrate -path /migrations -database "postgres://\$DB_USER:\$DB_PASSWORD@\$DB_HOST:5432/\$DB_NAME?sslmode=require" up
                    
                    # Verify tables were created
                    echo "Verifying tables were created..."
                    PGPASSWORD=\$DB_PASSWORD psql -h \$DB_HOST -U \$DB_USER -d \$DB_NAME -c "\\dt"
                    
                    # Count final tables
                    FINAL_COUNT=\$(PGPASSWORD=\$DB_PASSWORD psql -h \$DB_HOST -U \$DB_USER -d \$DB_NAME -t -c "SELECT COUNT(*) FROM information_schema.tables WHERE table_schema = 'public';" | xargs)
                    echo "Final table count: \$FINAL_COUNT"
                    
                    echo "Database migration completed successfully at: \$(date)"
                  env:
                  - name: DB_HOST
                    valueFrom:
                      configMapKeyRef:
                        name: glen-config
                        key: DB_HOST
<<<<<<< HEAD
                  - name: DB_PORT
                    value: "5432"
=======
>>>>>>> 25f7b548
                  - name: DB_USER
                    valueFrom:
                      configMapKeyRef:
                        name: glen-config
                        key: DB_USER
<<<<<<< HEAD
=======
                  - name: DB_NAME
                    valueFrom:
                      configMapKeyRef:
                        name: glen-config
                        key: DB_NAME
>>>>>>> 25f7b548
                  - name: DB_PASSWORD
                    valueFrom:
                      secretKeyRef:
                        name: glen-secrets
                        key: DB_PASSWORD
<<<<<<< HEAD
                  - name: DB_NAME
                    valueFrom:
                      configMapKeyRef:
                        name: glen-config
                        key: DB_NAME
                  - name: DB_SSLMODE
                    value: "disable"
                  - name: ENV
                    value: "production"
                  resources:
                    requests:
                      memory: "64Mi"
                      cpu: "100m"
                    limits:
                      memory: "128Mi"
                      cpu: "200m"
                  command: ["/bin/sh", "-c"]
                  args:
                    - |
                      echo "🚀 Starting database migrations..."
                      echo "Database host: \$DB_HOST"
                      echo "Database name: \$DB_NAME"
                      echo "Database user: \$DB_USER"
                      echo "Database port: \$DB_PORT"
                      echo "SSL mode: \$DB_SSLMODE"
                      echo "Environment: \$ENV"
                      
                      # List migration files
                      echo "Available migration files:"
                      ls -la ./migrations/
                      
                      # Test database connection first
                      echo "Testing database connection..."
                      timeout 30 sh -c 'until pg_isready -h \$DB_HOST -p \$DB_PORT -U \$DB_USER; do echo "Waiting for database..."; sleep 2; done'
                      
                      if [ \$? -eq 0 ]; then
                        echo "✅ Database connection successful"
                        
                        # Run migrations
                        echo "Running migrations..."
                        ./migrator -cmd=up -migrations-dir=./migrations
                        
                        if [ \$? -eq 0 ]; then
                          echo "✅ Database migrations completed successfully"
                          
                          # Check migration status
                          echo "Checking migration status..."
                          ./migrator -cmd=status -migrations-dir=./migrations
                          
                          echo "✅ Migration job completed successfully"
                        else
                          echo "❌ Database migrations failed"
                          exit 1
                        fi
                      else
                        echo "❌ Database connection failed"
                        exit 1
                      fi
=======
                  volumeMounts:
                  - name: migrations
                    mountPath: /migrations
                volumes:
                - name: migrations
                  configMap:
                    name: glen-db-migrations
>>>>>>> 25f7b548
          EOF
          
          # Wait for migration job to complete
          echo "Waiting for database migration to complete..."
          
          TIMEOUT=60
          for i in $(seq 1 $TIMEOUT); do
            JOB_STATUS=$(kubectl get job $JOB_NAME -n glen-system -o jsonpath='{.status.conditions[?(@.type=="Complete")].status}' 2>/dev/null || echo "")
            JOB_FAILED=$(kubectl get job $JOB_NAME -n glen-system -o jsonpath='{.status.conditions[?(@.type=="Failed")].status}' 2>/dev/null || echo "")
            
            if [[ "$JOB_STATUS" == "True" ]]; then
              echo "Migration job completed successfully"
              kubectl logs -n glen-system job/$JOB_NAME --tail=50
              break
            elif [[ "$JOB_FAILED" == "True" ]]; then
              echo "Migration job failed"
              kubectl logs -n glen-system job/$JOB_NAME --tail=100
              exit 1
            fi
            
            if [[ $((i % 10)) -eq 0 ]]; then
              echo "Migration job status after ${i}0 seconds:"
              kubectl get job $JOB_NAME -n glen-system -o wide 2>/dev/null || echo "Job not found"
              POD_NAME=$(kubectl get pods -n glen-system -l job-name=$JOB_NAME -o jsonpath='{.items[0].metadata.name}' 2>/dev/null || echo "")
              if [[ -n "$POD_NAME" ]]; then
                echo "Current pod logs:"
                kubectl logs -n glen-system $POD_NAME --tail=20 2>/dev/null || echo "No logs available"
              fi
            fi
            
            echo "Waiting for migration job... ($i/$TIMEOUT)"
            sleep 10
          done
          
          # Check if we timed out
          if [[ "$JOB_STATUS" != "True" ]]; then
            echo "Migration job timed out or failed"
            kubectl describe job $JOB_NAME -n glen-system
            kubectl logs -n glen-system job/$JOB_NAME --tail=100
            exit 1
          fi

      - name: Wait for deployment to complete
        run: |
          # Wait for deployments with better error handling
          SERVICES=("glen-auth-service" "glen-user-service" "glen-social-service" "glen-api-gateway" "glen-frontend")
          
          for service in "${SERVICES[@]}"; do
            echo "Waiting for $service deployment..."
            
            # Try rollout status with longer timeout
            if kubectl rollout status deployment/$service -n glen-system --timeout=300s; then
              echo "$service deployment completed successfully"
            else
              echo "$service deployment timed out, checking pods..."
              kubectl get pods -n glen-system -l app=$service
              kubectl describe deployment/$service -n glen-system
              
              # Force restart if stuck
              echo "Restarting $service deployment..."
              kubectl rollout restart deployment/$service -n glen-system
              
              # Wait for restart
              kubectl rollout status deployment/$service -n glen-system --timeout=180s || true
            fi
          done

      - name: Verify deployment
        run: |
          kubectl get pods -n glen-system
          kubectl get services -n glen-system
          kubectl get ingress -n glen-system

      - name: Run health checks
        run: |
          # Wait for services to be ready
          sleep 30
          
          # Get service URLs and run health checks
          API_GATEWAY_URL=$(kubectl get service glen-api-gateway-service -n glen-system -o jsonpath='{.status.loadBalancer.ingress[0].ip}')
          if [ ! -z "$API_GATEWAY_URL" ]; then
            curl -f http://$API_GATEWAY_URL/health || exit 1
          fi<|MERGE_RESOLUTION|>--- conflicted
+++ resolved
@@ -246,17 +246,7 @@
 
       - name: Run database migrations
         run: |
-<<<<<<< HEAD
           # Create database migration job using our custom migrator image
-=======
-          # Create ConfigMap from migration files
-          kubectl create configmap glen-db-migrations \
-            --from-file=tools/migrator/migrations/ \
-            --namespace=glen-system \
-            --dry-run=client -o yaml | kubectl apply -f -
-          
-          # Create database migration job
->>>>>>> 25f7b548
           JOB_NAME="glen-db-migrate-$(date +%s)"
           cat <<EOF | kubectl apply -f -
           apiVersion: batch/v1
@@ -266,11 +256,7 @@
             namespace: glen-system
           spec:
             activeDeadlineSeconds: 600
-<<<<<<< HEAD
             backoffLimit: 2
-=======
-            backoffLimit: 3
->>>>>>> 25f7b548
             template:
               spec:
                 restartPolicy: OnFailure
@@ -334,30 +320,18 @@
                       configMapKeyRef:
                         name: glen-config
                         key: DB_HOST
-<<<<<<< HEAD
                   - name: DB_PORT
                     value: "5432"
-=======
->>>>>>> 25f7b548
                   - name: DB_USER
                     valueFrom:
                       configMapKeyRef:
                         name: glen-config
                         key: DB_USER
-<<<<<<< HEAD
-=======
-                  - name: DB_NAME
-                    valueFrom:
-                      configMapKeyRef:
-                        name: glen-config
-                        key: DB_NAME
->>>>>>> 25f7b548
                   - name: DB_PASSWORD
                     valueFrom:
                       secretKeyRef:
                         name: glen-secrets
                         key: DB_PASSWORD
-<<<<<<< HEAD
                   - name: DB_NAME
                     valueFrom:
                       configMapKeyRef:
@@ -416,15 +390,6 @@
                         echo "❌ Database connection failed"
                         exit 1
                       fi
-=======
-                  volumeMounts:
-                  - name: migrations
-                    mountPath: /migrations
-                volumes:
-                - name: migrations
-                  configMap:
-                    name: glen-db-migrations
->>>>>>> 25f7b548
           EOF
           
           # Wait for migration job to complete
