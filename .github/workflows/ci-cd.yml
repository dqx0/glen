name: Glen ID Platform CI/CD

on:
  push:
    branches: [main]
  pull_request:
    branches: [main]

env:
  DOCKER_HUB_USERNAME: ${{ secrets.DOCKER_HUB_USERNAME }}
  DOCKER_HUB_PASSWORD: ${{ secrets.DOCKER_HUB_PASSWORD }}
  GCP_PROJECT_ID: glen-465915
  GCP_REGION: asia-northeast1
  GKE_CLUSTER: glen-cluster
  GKE_ZONE: asia-northeast1-a
  IMAGE_TAG: ${{ github.sha }}-${{ github.run_number }}

jobs:
  test:
    runs-on: ubuntu-latest
    services:
      postgres:
        image: postgres:15-alpine
        env:
          POSTGRES_PASSWORD: postgres
          POSTGRES_DB: glen_test
        options: >-
          --health-cmd pg_isready
          --health-interval 10s
          --health-timeout 5s
          --health-retries 5
        ports:
          - 5432:5432
      
      redis:
        image: redis:7-alpine
        options: >-
          --health-cmd "redis-cli ping"
          --health-interval 10s
          --health-timeout 5s
          --health-retries 5
        ports:
          - 6379:6379

    steps:
      - name: Checkout code
        uses: actions/checkout@v4

      - name: Setup Go
        uses: actions/setup-go@v5
        with:
          go-version: '1.24.4'

      - name: Cache Go modules
        uses: actions/cache@v4
        with:
          path: |
            ~/.cache/go-build
            ~/go/pkg/mod
          key: ${{ runner.os }}-go-${{ hashFiles('**/go.sum') }}
          restore-keys: |
            ${{ runner.os }}-go-

      - name: Install dependencies
        run: |
          cd services/auth-service && go mod download
          cd ../user-service && go mod download
          cd ../social-service && go mod download
          cd ../api-gateway && go mod download

      - name: Run unit tests
        run: make test-unit
        env:
          DB_HOST: localhost
          DB_PORT: 5432
          DB_NAME: glen_test
          DB_USER: postgres
          DB_PASSWORD: postgres
          REDIS_HOST: localhost
          REDIS_PORT: 6379

      - name: Run integration tests
        run: make test-integration
        env:
          DB_HOST: localhost
          DB_PORT: 5432
          DB_NAME: glen_test
          DB_USER: postgres
          DB_PASSWORD: postgres
          REDIS_HOST: localhost
          REDIS_PORT: 6379

      - name: Generate test coverage
        run: make test-coverage

  build:
    # needs: test  # Temporarily skip tests for faster deployment
    runs-on: ubuntu-latest
    if: github.ref == 'refs/heads/main'
    
    steps:
      - name: Checkout code
        uses: actions/checkout@v4

      - name: Setup Go
        uses: actions/setup-go@v5
        with:
          go-version: '1.24.4'

      - name: Setup Node.js
        uses: actions/setup-node@v4
        with:
          node-version: '20'
          cache: 'npm'
          cache-dependency-path: frontend/package-lock.json

      - name: Build Go binaries
        run: make build

      - name: Build frontend
        run: make frontend-build

      - name: Login to Docker Hub
        uses: docker/login-action@v3
        with:
          username: ${{ env.DOCKER_HUB_USERNAME }}
          password: ${{ env.DOCKER_HUB_PASSWORD }}

      - name: Build and push Docker images
        run: |
          # Build images in parallel with unique tags
          (
            docker build -t $DOCKER_HUB_USERNAME/glen-auth-service:$IMAGE_TAG -f services/auth-service/Dockerfile services/auth-service &&
            docker tag $DOCKER_HUB_USERNAME/glen-auth-service:$IMAGE_TAG $DOCKER_HUB_USERNAME/glen-auth-service:latest &&
            docker push $DOCKER_HUB_USERNAME/glen-auth-service:$IMAGE_TAG &&
            docker push $DOCKER_HUB_USERNAME/glen-auth-service:latest &&
            echo "glen-auth-service:$IMAGE_TAG pushed successfully"
          ) &
          
          (
            docker build -t $DOCKER_HUB_USERNAME/glen-user-service:$IMAGE_TAG -f services/user-service/Dockerfile services/user-service &&
            docker tag $DOCKER_HUB_USERNAME/glen-user-service:$IMAGE_TAG $DOCKER_HUB_USERNAME/glen-user-service:latest &&
            docker push $DOCKER_HUB_USERNAME/glen-user-service:$IMAGE_TAG &&
            docker push $DOCKER_HUB_USERNAME/glen-user-service:latest &&
            echo "glen-user-service:$IMAGE_TAG pushed successfully"
          ) &
          
          (
            docker build -t $DOCKER_HUB_USERNAME/glen-social-service:$IMAGE_TAG -f services/social-service/Dockerfile services/social-service &&
            docker tag $DOCKER_HUB_USERNAME/glen-social-service:$IMAGE_TAG $DOCKER_HUB_USERNAME/glen-social-service:latest &&
            docker push $DOCKER_HUB_USERNAME/glen-social-service:$IMAGE_TAG &&
            docker push $DOCKER_HUB_USERNAME/glen-social-service:latest &&
            echo "glen-social-service:$IMAGE_TAG pushed successfully"
          ) &
          
          (
            docker build -t $DOCKER_HUB_USERNAME/glen-api-gateway:$IMAGE_TAG -f services/api-gateway/Dockerfile services/api-gateway &&
            docker tag $DOCKER_HUB_USERNAME/glen-api-gateway:$IMAGE_TAG $DOCKER_HUB_USERNAME/glen-api-gateway:latest &&
            docker push $DOCKER_HUB_USERNAME/glen-api-gateway:$IMAGE_TAG &&
            docker push $DOCKER_HUB_USERNAME/glen-api-gateway:latest &&
            echo "glen-api-gateway:$IMAGE_TAG pushed successfully"
          ) &
          
          (
            docker build -t $DOCKER_HUB_USERNAME/glen-frontend:$IMAGE_TAG -f frontend/Dockerfile frontend \
              --build-arg VITE_API_URL=https://api.glen.dqx0.com \
              --build-arg VITE_APP_NAME="Glen ID Platform" \
              --build-arg VITE_WEBAUTHN_ENABLED=true &&
            docker tag $DOCKER_HUB_USERNAME/glen-frontend:$IMAGE_TAG $DOCKER_HUB_USERNAME/glen-frontend:latest &&
            docker push $DOCKER_HUB_USERNAME/glen-frontend:$IMAGE_TAG &&
            docker push $DOCKER_HUB_USERNAME/glen-frontend:latest &&
            echo "glen-frontend:$IMAGE_TAG pushed successfully"
          ) &
          
          # Wait for all background jobs to complete
          wait
          
          echo "All Docker images built and pushed with tag: $IMAGE_TAG"

  deploy:
    needs: [build]
    runs-on: ubuntu-latest
    if: github.ref == 'refs/heads/main'
    
    steps:
      - name: Checkout code
        uses: actions/checkout@v4

      - name: Authenticate to Google Cloud
        uses: google-github-actions/auth@v2
        with:
          credentials_json: ${{ secrets.GCP_SA_KEY }}

      - name: Set up Cloud SDK
        uses: google-github-actions/setup-gcloud@v2

      - name: Configure gcloud project
        run: gcloud config set project glen-465915

      - name: Install GKE auth plugin
        run: |
          gcloud components install gke-gcloud-auth-plugin
          export USE_GKE_GCLOUD_AUTH_PLUGIN=True

      - name: Get GKE credentials
        run: gcloud container clusters get-credentials glen-cluster --zone asia-northeast1-a --project glen-465915

      - name: Deploy to Kubernetes
        env:
          USE_GKE_GCLOUD_AUTH_PLUGIN: True
        run: |
          # Update image tags in deployment files for Docker Hub
          sed -i "s|dqx0/glen-auth-service:latest|$DOCKER_HUB_USERNAME/glen-auth-service:$IMAGE_TAG|g" infrastructure/k8s/auth-service-deployment.yaml
          sed -i "s|dqx0/glen-user-service:latest|$DOCKER_HUB_USERNAME/glen-user-service:$IMAGE_TAG|g" infrastructure/k8s/user-service-deployment.yaml
          sed -i "s|dqx0/glen-social-service:latest|$DOCKER_HUB_USERNAME/glen-social-service:$IMAGE_TAG|g" infrastructure/k8s/social-service-deployment.yaml
          sed -i "s|dqx0/glen-api-gateway:v1.0.1|$DOCKER_HUB_USERNAME/glen-api-gateway:$IMAGE_TAG|g" infrastructure/k8s/api-gateway-deployment.yaml
          sed -i "s|dqx0/glen-frontend:latest|$DOCKER_HUB_USERNAME/glen-frontend:$IMAGE_TAG|g" infrastructure/k8s/frontend-deployment.yaml

          # Generate ConfigMap with actual IPs from secrets
          cp infrastructure/k8s/configmap.template.yaml infrastructure/k8s/configmap.yaml
          sed -i "s|REPLACE_DB_HOST|${{ secrets.DB_HOST }}|g" infrastructure/k8s/configmap.yaml
          sed -i "s|REPLACE_REDIS_HOST|${{ secrets.REDIS_HOST }}|g" infrastructure/k8s/configmap.yaml

          # Apply Kubernetes manifests
          kubectl apply -f infrastructure/k8s/
          
          # Force rolling update to ensure new images are pulled
          echo "Forcing rolling update for all services with new image tag: $IMAGE_TAG"
          kubectl set image deployment/glen-auth-service auth-service=$DOCKER_HUB_USERNAME/glen-auth-service:$IMAGE_TAG -n glen-system
          kubectl set image deployment/glen-user-service user-service=$DOCKER_HUB_USERNAME/glen-user-service:$IMAGE_TAG -n glen-system
          kubectl set image deployment/glen-social-service social-service=$DOCKER_HUB_USERNAME/glen-social-service:$IMAGE_TAG -n glen-system
          kubectl set image deployment/glen-api-gateway api-gateway=$DOCKER_HUB_USERNAME/glen-api-gateway:$IMAGE_TAG -n glen-system
          kubectl set image deployment/glen-frontend frontend=$DOCKER_HUB_USERNAME/glen-frontend:$IMAGE_TAG -n glen-system
          
          # Clean up dynamically generated configmap
          rm -f infrastructure/k8s/configmap.yaml

      - name: Run database migrations
        run: |
          # Create ConfigMap from migration files
          kubectl create configmap glen-db-migrations \
            --from-file=tools/migrator/migrations/ \
            --namespace=glen-system \
            --dry-run=client -o yaml | kubectl apply -f -
          
          # Clean up any existing failed migration jobs
          kubectl delete job -n glen-system -l app=glen-db-migrate --ignore-not-found=true
          
          # Create database migration job
          JOB_NAME="glen-db-migrate-$(date +%s)"
          cat <<EOF | kubectl apply -f -
          apiVersion: batch/v1
          kind: Job
          metadata:
            name: $JOB_NAME
            namespace: glen-system
            labels:
              app: glen-db-migrate
          spec:
            activeDeadlineSeconds: 600
            backoffLimit: 3
            template:
              spec:
                restartPolicy: OnFailure
                containers:
                - name: migrator
                  image: migrate/migrate:v4.16.2
                  command:
                  - /bin/sh
                  - -c
                  - |
                    echo "Starting database migration..."
                    echo "Job: $JOB_NAME"
                    echo "Time: \$(date)"
                    
                    # Install postgresql client for debugging with fallback
                    echo "Installing PostgreSQL client..."
                    for i in {1..3}; do
                      if apk update && apk add --no-cache postgresql15-client; then
                        echo "PostgreSQL client installed successfully"
                        break
                      else
                        echo "Attempt $i failed, retrying in 10 seconds..."
                        sleep 10
                      fi
                    done
                    
                    # Verify psql is available
                    if ! command -v psql >/dev/null 2>&1; then
                      echo "Warning: psql not available, skipping connection test"
                    fi
                    
                    # Test database connection using psql first
                    if command -v psql >/dev/null 2>&1; then
                      echo "Testing database connection..."
                      RETRIES=0
                      MAX_RETRIES=10
                      until PGPASSWORD=\$DB_PASSWORD psql -h \$DB_HOST -U \$DB_USER -d \$DB_NAME -c "SELECT 1;" > /dev/null 2>&1; do
                        RETRIES=\$((RETRIES + 1))
                        if [ \$RETRIES -ge \$MAX_RETRIES ]; then
                          echo "Database connection failed after \$MAX_RETRIES attempts"
                          echo "Connection details: Host=\$DB_HOST, User=\$DB_USER, DB=\$DB_NAME"
                          echo "Testing with sslmode=disable..."
                          if PGPASSWORD=\$DB_PASSWORD psql -h \$DB_HOST -U \$DB_USER -d \$DB_NAME -c "SELECT 1;" --set=sslmode=disable > /dev/null 2>&1; then
                            echo "Connection works without SSL - SSL configuration issue"
                          else
                            echo "Connection failed even without SSL"
                          fi
                          exit 1
                        fi
                        echo "Database connection failed, retrying in 5 seconds... (\$RETRIES/\$MAX_RETRIES)"
                        sleep 5
                      done
                      echo "✓ Database connection successful"
                    else
                      echo "Skipping database connection test (psql not available)"
                    fi
                    
                    # List migration files
                    echo "Available migration files:"
                    ls -la /migrations/
                    
                    # Show migration file content
                    echo "Migration file content:"
                    for file in /migrations/*.sql; do
                        echo "=== \$file ==="
                        head -20 "\$file"
                        echo ""
                    done
                    
                    # Run migrations
                    echo "Running migrations..."
                    DB_URL="postgres://\$DB_USER:\$DB_PASSWORD@\$DB_HOST:5432/\$DB_NAME?sslmode=require"
                    DB_URL_NO_SSL="postgres://\$DB_USER:\$DB_PASSWORD@\$DB_HOST:5432/\$DB_NAME?sslmode=disable"
                    echo "Database URL: postgres://\$DB_USER:***@\$DB_HOST:5432/\$DB_NAME?sslmode=require"
                    
<<<<<<< HEAD
                    # Function to try migration with both SSL modes
                    try_migrate() {
                      local cmd="\$1"
                      if ! migrate -path /migrations -database "\$DB_URL" \$cmd; then
                        echo "Migration failed with SSL required, trying without SSL..."
                        if ! migrate -path /migrations -database "\$DB_URL_NO_SSL" \$cmd; then
                          return 1
                        fi
                      fi
                      return 0
                    }
                    
                    # Try normal migration first
                    if ! try_migrate "up"; then
                      echo "Migration failed, checking for dirty database state..."
                      
                      # Check if it's a dirty database error
                      if try_migrate "version" 2>&1 | grep -q "Dirty database"; then
                        echo "Detected dirty database state, attempting to fix..."
                        
                        # Get the current version
                        CURRENT_VERSION=\$(try_migrate "version" 2>&1 | grep -o "version [0-9]*" | cut -d' ' -f2)
                        if [ -n "\$CURRENT_VERSION" ]; then
                          echo "Current dirty version: \$CURRENT_VERSION"
                          
                          # Force the version to clean state
                          echo "Forcing version \$CURRENT_VERSION to clean state..."
                          if try_migrate "force \$CURRENT_VERSION"; then
                            echo "Successfully cleaned dirty state, retrying migration..."
                            if try_migrate "up"; then
                              echo "Migration succeeded after fixing dirty state"
                            else
                              echo "Migration still failed after fixing dirty state"
                              exit 1
                            fi
                          else
                            echo "Failed to force clean the database version"
                            exit 1
                          fi
                        else
                          echo "Could not determine current version"
                          exit 1
                        fi
                      else
                        echo "Migration failed with unknown error"
=======
                    if ! migrate -path /migrations -database "\$DB_URL" up; then
                      echo "Migration failed with SSL required, trying without SSL..."
                      DB_URL_NO_SSL="postgres://\$DB_USER:\$DB_PASSWORD@\$DB_HOST:5432/\$DB_NAME?sslmode=disable"
                      if ! migrate -path /migrations -database "\$DB_URL_NO_SSL" up; then
                        echo "Migration failed with both SSL and non-SSL connections"
                        echo "Database connection is not working properly"
>>>>>>> 9691add7
                        exit 1
                      fi
                    fi
                    
                    # Verify tables were created
                    if command -v psql >/dev/null 2>&1; then
                      echo "Verifying tables were created..."
                      PGPASSWORD=\$DB_PASSWORD psql -h \$DB_HOST -U \$DB_USER -d \$DB_NAME -c "\\dt" || echo "Table listing failed"
                      
                      # Count final tables
                      FINAL_COUNT=\$(PGPASSWORD=\$DB_PASSWORD psql -h \$DB_HOST -U \$DB_USER -d \$DB_NAME -t -c "SELECT COUNT(*) FROM information_schema.tables WHERE table_schema = 'public';" 2>/dev/null | xargs || echo "0")
                      echo "Final table count: \$FINAL_COUNT"
                    else
                      echo "Skipping table verification (psql not available)"
                    fi
                    
                    echo "Database migration completed successfully at: \$(date)"
                  env:
                  - name: DB_HOST
                    valueFrom:
                      configMapKeyRef:
                        name: glen-config
                        key: DB_HOST
                  - name: DB_USER
                    valueFrom:
                      configMapKeyRef:
                        name: glen-config
                        key: DB_USER
                  - name: DB_NAME
                    valueFrom:
                      configMapKeyRef:
                        name: glen-config
                        key: DB_NAME
                  - name: DB_PASSWORD
                    valueFrom:
                      secretKeyRef:
                        name: glen-secrets
                        key: DB_PASSWORD
                  volumeMounts:
                  - name: migrations
                    mountPath: /migrations
                volumes:
                - name: migrations
                  configMap:
                    name: glen-db-migrations
          EOF
          
          # Wait for migration job to complete
          echo "Waiting for database migration to complete..."
          
          TIMEOUT=60
          for i in $(seq 1 $TIMEOUT); do
            JOB_STATUS=$(kubectl get job $JOB_NAME -n glen-system -o jsonpath='{.status.conditions[?(@.type=="Complete")].status}' 2>/dev/null || echo "")
            JOB_FAILED=$(kubectl get job $JOB_NAME -n glen-system -o jsonpath='{.status.conditions[?(@.type=="Failed")].status}' 2>/dev/null || echo "")
            
            if [[ "$JOB_STATUS" == "True" ]]; then
              echo "Migration job completed successfully"
              kubectl logs -n glen-system job/$JOB_NAME --tail=50
              break
            elif [[ "$JOB_FAILED" == "True" ]]; then
              echo "Migration job failed"
              kubectl logs -n glen-system job/$JOB_NAME --tail=100
              exit 1
            fi
            
            if [[ $((i % 10)) -eq 0 ]]; then
              echo "Migration job status after ${i}0 seconds:"
              kubectl get job $JOB_NAME -n glen-system -o wide 2>/dev/null || echo "Job not found"
              POD_NAME=$(kubectl get pods -n glen-system -l job-name=$JOB_NAME -o jsonpath='{.items[0].metadata.name}' 2>/dev/null || echo "")
              if [[ -n "$POD_NAME" ]]; then
                echo "Current pod logs:"
                kubectl logs -n glen-system $POD_NAME --tail=20 2>/dev/null || echo "No logs available"
              fi
            fi
            
            echo "Waiting for migration job... ($i/$TIMEOUT)"
            sleep 10
          done
          
          # Check if we timed out
          if [[ "$JOB_STATUS" != "True" ]]; then
            echo "Migration job timed out or failed"
            kubectl describe job $JOB_NAME -n glen-system
            kubectl logs -n glen-system job/$JOB_NAME --tail=100
            exit 1
          fi

      - name: Wait for deployment to complete
        run: |
          # Wait for deployments with better error handling
          SERVICES=("glen-auth-service" "glen-user-service" "glen-social-service" "glen-api-gateway" "glen-frontend")
          
          for service in "${SERVICES[@]}"; do
            echo "Waiting for $service deployment..."
            
            # Try rollout status with longer timeout
            if kubectl rollout status deployment/$service -n glen-system --timeout=300s; then
              echo "$service deployment completed successfully"
            else
              echo "$service deployment timed out, checking pods..."
              kubectl get pods -n glen-system -l app=$service
              kubectl describe deployment/$service -n glen-system
              
              # Force restart if stuck
              echo "Restarting $service deployment..."
              kubectl rollout restart deployment/$service -n glen-system
              
              # Wait for restart
              kubectl rollout status deployment/$service -n glen-system --timeout=180s || true
            fi
          done

      - name: Verify deployment
        run: |
          kubectl get pods -n glen-system
          kubectl get services -n glen-system
          kubectl get ingress -n glen-system

      - name: Run health checks
        run: |
          # Wait for services to be ready
          sleep 30
          
          # Get service URLs and run health checks
          API_GATEWAY_URL=$(kubectl get service glen-api-gateway-service -n glen-system -o jsonpath='{.status.loadBalancer.ingress[0].ip}')
          if [ ! -z "$API_GATEWAY_URL" ]; then
            curl -f http://$API_GATEWAY_URL/health || exit 1
          fi<|MERGE_RESOLUTION|>--- conflicted
+++ resolved
@@ -333,8 +333,7 @@
                     DB_URL="postgres://\$DB_USER:\$DB_PASSWORD@\$DB_HOST:5432/\$DB_NAME?sslmode=require"
                     DB_URL_NO_SSL="postgres://\$DB_USER:\$DB_PASSWORD@\$DB_HOST:5432/\$DB_NAME?sslmode=disable"
                     echo "Database URL: postgres://\$DB_USER:***@\$DB_HOST:5432/\$DB_NAME?sslmode=require"
-                    
-<<<<<<< HEAD
+
                     # Function to try migration with both SSL modes
                     try_migrate() {
                       local cmd="\$1"
@@ -380,14 +379,6 @@
                         fi
                       else
                         echo "Migration failed with unknown error"
-=======
-                    if ! migrate -path /migrations -database "\$DB_URL" up; then
-                      echo "Migration failed with SSL required, trying without SSL..."
-                      DB_URL_NO_SSL="postgres://\$DB_USER:\$DB_PASSWORD@\$DB_HOST:5432/\$DB_NAME?sslmode=disable"
-                      if ! migrate -path /migrations -database "\$DB_URL_NO_SSL" up; then
-                        echo "Migration failed with both SSL and non-SSL connections"
-                        echo "Database connection is not working properly"
->>>>>>> 9691add7
                         exit 1
                       fi
                     fi
